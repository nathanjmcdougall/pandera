"""Unit tests for pyspark container."""
from typing import Union

from pyspark.sql import SparkSession
import pyspark.sql.types as T
import pyspark.sql.functions as F
import pytest
import pandera.pyspark as pa
import pandera.errors
from pandera.pyspark import DataFrameSchema, Column
from pandera.errors import SchemaErrors

spark = SparkSession.builder.getOrCreate()


def test_pyspark_dataframeschema():
    """
    Test creating a pyspark DataFrameSchema object
    """

    schema = DataFrameSchema(
        {
            "name": Column(T.StringType()),
            "age": Column(T.IntegerType(), coerce=True),
        }
    )

    data = [("Neeraj", 35), ("Jask", 30)]

    df = spark.createDataFrame(data=data, schema=["name", "age"])
    df_out = schema.report_errors(df)

    assert df_out.pandera.errors != None

    data = [("Neeraj", "35"), ("Jask", "a")]

    df2 = spark.createDataFrame(data=data, schema=["name", "age"])

    df_out = schema.report_errors(df2)

    assert not df_out.pandera.errors


def test_pyspark_dataframeschema_with_alias_types():
    """
    Test creating a pyspark DataFrameSchema object
    """

    schema = DataFrameSchema(
        columns={
            "product": Column("str", checks=pa.Check.str_startswith("B")),
            "price": Column("int", checks=pa.Check.gt(5)),
        },
        name="product_schema",
        description="schema for product info",
        title="ProductSchema",
    )

    data = [("Bread", 9), ("Butter", 15)]

    spark_schema = T.StructType(
        [
            T.StructField("product", T.StringType(), False),
            T.StructField("price", T.IntegerType(), False),
        ],
    )

    df = spark.createDataFrame(data=data, schema=spark_schema)

    df_out = schema.report_errors(df)

    assert not df_out.pandera.errors

    with pytest.raises(pandera.errors.PysparkSchemaError):
        data_fail = [("Bread", 3), ("Butter", 15)]

        df_fail = spark.createDataFrame(data=data_fail, schema=spark_schema)

        fail_df = schema.report_errors(df_fail)
<<<<<<< HEAD
        if fail_df:
            raise pandera.errors.PysparkSchemaError


def test_pyspark_column_metadata():
    """
    Test creating a pyspark Column object with metadata
    """

    schema = DataFrameSchema(
        columns={
            "product": Column(
                "str",
                checks=pa.Check.str_startswith("B"),
                metadata={"usecase": "product_pricing", "type": ["t1", "t2"]},
            ),
            "price": Column("int", checks=pa.Check.gt(5)),
        },
        name="product_schema",
        description="schema for product info",
        title="ProductSchema",
    )
    breakpoint()

    data = [("Bread", 9), ("Butter", 15)]

    spark_schema = T.StructType(
        [
            T.StructField("product", T.StringType(), False),
            T.StructField("price", T.IntegerType(), False),
        ],
    )

    df = spark.createDataFrame(data=data, schema=spark_schema)

    validate_df = schema.report_errors(df)

    with pytest.raises(pandera.errors.PysparkSchemaError):
        data_fail = [("Bread", 3), ("Butter", 15)]

        df_fail = spark.createDataFrame(data=data_fail, schema=spark_schema)

        fail_df = schema.report_errors(df_fail)
        if fail_df:
=======
        if fail_df.pandera.errors:
>>>>>>> 29fc93e0
            raise pandera.errors.PysparkSchemaError<|MERGE_RESOLUTION|>--- conflicted
+++ resolved
@@ -77,8 +77,7 @@
         df_fail = spark.createDataFrame(data=data_fail, schema=spark_schema)
 
         fail_df = schema.report_errors(df_fail)
-<<<<<<< HEAD
-        if fail_df:
+        if fail_df.pandera.errors:
             raise pandera.errors.PysparkSchemaError
 
 
@@ -122,7 +121,4 @@
 
         fail_df = schema.report_errors(df_fail)
         if fail_df:
-=======
-        if fail_df.pandera.errors:
->>>>>>> 29fc93e0
             raise pandera.errors.PysparkSchemaError