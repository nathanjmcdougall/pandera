"""Unit tests for DataFrameModel module."""
from pprint import pprint
from pyspark.sql.functions import col
from pyspark.sql import DataFrame
import pyspark.sql.types as T
import pytest
import pandera.pyspark as pa
from pandera.pyspark import DataFrameModel, DataFrameSchema, Field
from tests.pyspark.conftest import spark_df


def test_schema_with_bare_types():
    """
    Test that DataFrameModel can be defined without generics.
    """

    class Model(DataFrameModel):
        a: int
        b: str
        c: float

    expected = pa.DataFrameSchema(
        name="Model",
        columns={
            "a": pa.Column(int),
            "b": pa.Column(str),
            "c": pa.Column(float),
        },
    )

    assert expected == Model.to_schema()


def test_schema_with_bare_types_and_field():
    """
    Test that DataFrameModel can be defined without generics.
    """

    class Model(DataFrameModel):
        a: int = Field()
        b: str = Field()
        c: float = Field()

    expected = DataFrameSchema(
        name="Model",
        columns={
            "a": pa.Column(int),
            "b": pa.Column(str),
            "c": pa.Column(float),
        },
    )

    assert expected == Model.to_schema()


def test_schema_with_bare_types_field_and_checks(spark):
    """
    Test that DataFrameModel can be defined without generics.
    """

    class Model(DataFrameModel):
        a: str = Field(str_startswith="B")
        b: int = Field(gt=6)
        c: float = Field()

    expected = DataFrameSchema(
        name="Model",
        columns={
            "a": pa.Column(str, checks=pa.Check.str_startswith("B")),
            "b": pa.Column(int, checks=pa.Check.gt(6)),
            "c": pa.Column(float),
        },
    )

    assert expected == Model.to_schema()

    data_fail = [("Bread", 5, "Food"), ("Cutter", 15, 99.99)]

    spark_schema = T.StructType(
        [
            T.StructField("a", T.StringType(), False),  # should fail
            T.StructField("b", T.IntegerType(), False),  # should fail
            T.StructField("c", T.FloatType(), False),
        ],
    )

    df_fail = spark_df(spark, data_fail, spark_schema)
    df_out = Model.report_errors(check_obj=df_fail)
    assert df_out.pandera.errors != None


def test_schema_with_bare_types_field_type(spark):
    """
    Test that DataFrameModel can be defined without generics.
    """

    class Model(DataFrameModel):
        a: str = Field(str_startswith="B")
        b: int = Field(gt=6)
        c: float = Field()

    data_fail = [("Bread", 5, "Food"), ("Cutter", 15, 99.99)]

    spark_schema = T.StructType(
        [
            T.StructField("a", T.StringType(), False),  # should fail
            T.StructField("b", T.IntegerType(), False),  # should fail
            T.StructField("c", T.StringType(), False),  # should fail
        ],
    )

    df_fail = spark_df(spark, data_fail, spark_schema)
    df_out = Model.report_errors(check_obj=df_fail)
    assert df_out.pandera.errors != None


def test_pyspark_bare_fields(spark):
    """
    Test schema and data level checks
    """

    class pandera_schema(DataFrameModel):
        id: T.IntegerType() = Field(gt=5)
        product_name: T.StringType() = Field(str_startswith="B")
        price: T.DecimalType(20, 5) = Field()
        description: T.ArrayType(T.StringType()) = Field()
        meta: T.MapType(T.StringType(), T.StringType()) = Field()

    data_fail = [
        (5, "Bread", 44.4, ["description of product"], {"product_category": "dairy"}),
        (15, "Butter", 99.0, ["more details here"], {"product_category": "bakery"}),
    ]

    spark_schema = T.StructType(
        [
            T.StructField("id", T.IntegerType(), False),
            T.StructField("product", T.StringType(), False),
            T.StructField("price", T.DecimalType(20, 5), False),
            T.StructField("description", T.ArrayType(T.StringType(), False), False),
            T.StructField(
                "meta", T.MapType(T.StringType(), T.StringType(), False), False
            ),
        ],
    )
    df_fail = spark_df(spark, data_fail, spark_schema)
    df_out = pandera_schema.report_errors(check_obj=df_fail)
    assert df_out.pandera.errors != None


def test_dataframe_schema_strict(spark) -> None:
    """
    Checks if strict=True whether a schema error is raised because 'a' is
    not present in the dataframe.
    """
    schema = DataFrameSchema(
        {
            "a": pa.Column("long", nullable=True),
            "b": pa.Column("int", nullable=True),
        },
        strict=True,
    )
    df = spark.createDataFrame(
        [[1, 1, 1, 1], [2, 2, 2, 2], [3, 3, 3, 3]], ["a", "b", "c", "d"]
    )

<<<<<<< HEAD
    if errors:
        print(errors)
        assert True  # TODO: compare with expected after fixing errors dict format


def test_pyspark_fields_metadata(spark):
    """
    Test schema and metadata on field
    """

    class pandera_schema(DataFrameModel):
        id: T.IntegerType() = Field(
            gt=5,
            metadata={"usecase": ["telco", "retail"], "category": "product_pricing"},
        )
        product_name: T.StringType() = Field(str_startswith="B")
        price: T.DecimalType(20, 5) = Field()

    breakpoint()
    data_fail = [
        (5, "Bread", 44.4),
        (15, "Butter", 99.0),
    ]

    spark_schema = T.StructType(
        [
            T.StructField("id", T.IntegerType(), False),
            T.StructField("product", T.StringType(), False),
            T.StructField("price", T.DecimalType(20, 5), False),
        ],
    )
    df_fail = spark_df(spark, data_fail, spark_schema)
    errors = pandera_schema.report_errors(check_obj=df_fail)
    breakpoint()
    if errors:
        print(errors)
        assert True  # TODO: compare with expected after fixing errors dict format
=======
    df_out = schema.report_errors(df.select(["a", "b"]))

    assert isinstance(df_out, DataFrame)
    with pytest.raises(pa.PysparkSchemaError):
        df_out = schema.report_errors(df)
        print(df_out.pandera.errors)
        if df_out.pandera.errors:
            raise pa.PysparkSchemaError

    schema.strict = "filter"
    assert isinstance(schema.report_errors(df), DataFrame)

    assert list(schema.report_errors(df).columns) == ["a", "b"]
    #
    with pytest.raises(pa.SchemaInitError):
        DataFrameSchema(
            {
                "a": pa.Column(int, nullable=True),
                "b": pa.Column(int, nullable=True),
            },
            strict="foobar",  # type: ignore[arg-type]
        )

    with pytest.raises(pa.PysparkSchemaError):
        df_out = schema.report_errors(df.select("a"))
        if df_out.pandera.errors:
            raise pa.PysparkSchemaError
    with pytest.raises(pa.PysparkSchemaError):
        df_out = schema.report_errors(df.select(["a", "c"]))
        if df_out.pandera.errors:
            raise pa.PysparkSchemaError
>>>>>>> 29fc93e0
<|MERGE_RESOLUTION|>--- conflicted
+++ resolved
@@ -163,45 +163,6 @@
         [[1, 1, 1, 1], [2, 2, 2, 2], [3, 3, 3, 3]], ["a", "b", "c", "d"]
     )
 
-<<<<<<< HEAD
-    if errors:
-        print(errors)
-        assert True  # TODO: compare with expected after fixing errors dict format
-
-
-def test_pyspark_fields_metadata(spark):
-    """
-    Test schema and metadata on field
-    """
-
-    class pandera_schema(DataFrameModel):
-        id: T.IntegerType() = Field(
-            gt=5,
-            metadata={"usecase": ["telco", "retail"], "category": "product_pricing"},
-        )
-        product_name: T.StringType() = Field(str_startswith="B")
-        price: T.DecimalType(20, 5) = Field()
-
-    breakpoint()
-    data_fail = [
-        (5, "Bread", 44.4),
-        (15, "Butter", 99.0),
-    ]
-
-    spark_schema = T.StructType(
-        [
-            T.StructField("id", T.IntegerType(), False),
-            T.StructField("product", T.StringType(), False),
-            T.StructField("price", T.DecimalType(20, 5), False),
-        ],
-    )
-    df_fail = spark_df(spark, data_fail, spark_schema)
-    errors = pandera_schema.report_errors(check_obj=df_fail)
-    breakpoint()
-    if errors:
-        print(errors)
-        assert True  # TODO: compare with expected after fixing errors dict format
-=======
     df_out = schema.report_errors(df.select(["a", "b"]))
 
     assert isinstance(df_out, DataFrame)
@@ -233,4 +194,83 @@
         df_out = schema.report_errors(df.select(["a", "c"]))
         if df_out.pandera.errors:
             raise pa.PysparkSchemaError
->>>>>>> 29fc93e0
+
+
+def test_pyspark_fields_metadata(spark):
+    """
+    Test schema and metadata on field
+    """
+
+    class pandera_schema(DataFrameModel):
+        id: T.IntegerType() = Field(
+            gt=5,
+            metadata={"usecase": ["telco", "retail"], "category": "product_pricing"},
+        )
+        product_name: T.StringType() = Field(str_startswith="B")
+        price: T.DecimalType(20, 5) = Field()
+
+    breakpoint()
+    data_fail = [
+        (5, "Bread", 44.4),
+        (15, "Butter", 99.0),
+    ]
+
+    spark_schema = T.StructType(
+        [
+            T.StructField("id", T.IntegerType(), False),
+            T.StructField("product", T.StringType(), False),
+            T.StructField("price", T.DecimalType(20, 5), False),
+        ],
+    )
+    df_fail = spark_df(spark, data_fail, spark_schema)
+    df_out = pandera_schema.report_errors(check_obj=df_fail)
+    assert df_out.pandera.errors != None
+
+
+def test_dataframe_schema_strict(spark) -> None:
+    """
+    Checks if strict=True whether a schema error is raised because 'a' is
+    not present in the dataframe.
+    """
+    schema = DataFrameSchema(
+        {
+            "a": pa.Column("long", nullable=True),
+            "b": pa.Column("int", nullable=True),
+        },
+        strict=True,
+    )
+    df = spark.createDataFrame(
+        [[1, 1, 1, 1], [2, 2, 2, 2], [3, 3, 3, 3]], ["a", "b", "c", "d"]
+    )
+
+    df_out = schema.report_errors(df.select(["a", "b"]))
+
+    assert isinstance(df_out, DataFrame)
+    with pytest.raises(pa.PysparkSchemaError):
+        df_out = schema.report_errors(df)
+        print(df_out.pandera.errors)
+        if df_out.pandera.errors:
+            raise pa.PysparkSchemaError
+
+    schema.strict = "filter"
+    assert isinstance(schema.report_errors(df), DataFrame)
+
+    assert list(schema.report_errors(df).columns) == ["a", "b"]
+    #
+    with pytest.raises(pa.SchemaInitError):
+        DataFrameSchema(
+            {
+                "a": pa.Column(int, nullable=True),
+                "b": pa.Column(int, nullable=True),
+            },
+            strict="foobar",  # type: ignore[arg-type]
+        )
+
+    with pytest.raises(pa.PysparkSchemaError):
+        df_out = schema.report_errors(df.select("a"))
+        if df_out.pandera.errors:
+            raise pa.PysparkSchemaError
+    with pytest.raises(pa.PysparkSchemaError):
+        df_out = schema.report_errors(df.select(["a", "c"]))
+        if df_out.pandera.errors:
+            raise pa.PysparkSchemaError