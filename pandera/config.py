--- conflicted
+++ resolved
@@ -3,11 +3,7 @@
 import os
 from enum import Enum
 
-<<<<<<< HEAD
-from pydantic import BaseSettings
-=======
 from pydantic import BaseModel
->>>>>>> 850dcf8e
 
 
 class ValidationDepth(Enum):
