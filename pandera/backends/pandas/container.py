--- conflicted
+++ resolved
@@ -8,23 +8,15 @@
 import pandas as pd
 from pydantic import BaseModel
 
-<<<<<<< HEAD
 from pandera.backends.base import CoreCheckResult
 from pandera.backends.pandas.base import ColumnInfo, PandasSchemaBackend
 from pandera.backends.pandas.utils import convert_uniquesettings
-=======
->>>>>>> f4a6b3e1
 from pandera.api.pandas.types import is_table
-from pandera.backends.pandas.base import ColumnInfo, PandasSchemaBackend
 from pandera.backends.pandas.error_formatters import (
     reshape_failure_cases,
     scalar_failure_case,
 )
-<<<<<<< HEAD
 from pandera.engines import pandas_engine
-=======
-from pandera.backends.pandas.utils import convert_uniquesettings
->>>>>>> f4a6b3e1
 from pandera.error_handlers import SchemaErrorHandler
 from pandera.errors import (
     ParserError,
@@ -72,41 +64,8 @@
 
         column_info = self.collect_column_info(check_obj, schema, lazy)
 
-<<<<<<< HEAD
         # collect schema components
         components = self.collect_schema_components(
-=======
-        # check the container metadata, e.g. field names
-        try:
-            self.check_column_names_are_unique(check_obj, schema)
-        except SchemaError as exc:
-            error_handler.collect_error(exc.reason_code, exc)
-
-        try:
-            self.check_column_presence(check_obj, schema, column_info)
-        except SchemaErrors as exc:
-            for schema_error in exc.schema_errors:
-                error_handler.collect_error(
-                    schema_error["reason_code"],
-                    schema_error["error"],
-                )
-
-        # strictness check and filter
-        try:
-            check_obj = self.strict_filter_columns(check_obj, schema, column_info)
-        except SchemaError as exc:
-            error_handler.collect_error(exc.reason_code, exc)
-
-        # try to coerce datatypes
-        check_obj = self.coerce_dtype(
-            check_obj,
-            schema=schema,
-            error_handler=error_handler,
-        )
-
-        # collect schema components and prepare check object to be validated
-        schema_components = self.collect_schema_components(
->>>>>>> f4a6b3e1
             check_obj, schema, column_info
         )
 
@@ -184,15 +143,10 @@
         # schema-component-level checks
         for schema_component in schema_components:
             try:
-<<<<<<< HEAD
                 result = schema_component.validate(
                     check_obj, lazy=lazy, inplace=True
                 )
                 check_passed.append(is_table(result))
-=======
-                result = schema_component.validate(check_obj, lazy=lazy, inplace=True)
-                check_results.append(is_table(result))
->>>>>>> f4a6b3e1
             except SchemaError as err:
                 check_results.append(
                     CoreCheckResult(
@@ -519,7 +473,9 @@
             ):
                 _col_schema = copy.deepcopy(col_schema)
                 _col_schema.coerce = True
-                obj[colname] = _try_coercion(_col_schema.coerce_dtype, obj[colname])
+                obj[colname] = _try_coercion(
+                    _col_schema.coerce_dtype, obj[colname]
+                )
 
         if schema.dtype is not None:
             obj = _try_coercion(_coerce_df_dtype, obj)
