"""Pandas engine and data types."""
# pylint:disable=too-many-ancestors

# docstrings are inherited
# pylint:disable=missing-class-docstring

# pylint doesn't know about __init__ generated with dataclass
# pylint:disable=unexpected-keyword-arg,no-value-for-parameter
import builtins
import dataclasses
import datetime
import decimal
import inspect
import sys
import warnings
<<<<<<< HEAD
from typing import (
    Any,
    Callable,
    Dict,
    Iterable,
    List,
    NamedTuple,
    Optional,
    Type,
    Union,
    cast,
)
=======
from typing import Any, Callable, Dict, Iterable, List, Optional, Type, Union, cast
>>>>>>> f4a6b3e1

import numpy as np
import pandas as pd
import typeguard
from pydantic import BaseModel, ValidationError, create_model

from pandera import dtypes, errors
from pandera.dtypes import immutable
from pandera.engines import engine, numpy_engine, utils
from pandera.engines.type_aliases import (
    PandasDataType,
    PandasExtensionType,
    PandasObject,
)
from pandera.engines.utils import pandas_version
from pandera.system import FLOAT_128_AVAILABLE

try:
    import pyarrow  # pylint: disable=unused-import

    PYARROW_INSTALLED = True
except ImportError:
    PYARROW_INSTALLED = False


PANDAS_1_2_0_PLUS = pandas_version().release >= (1, 2, 0)
PANDAS_1_3_0_PLUS = pandas_version().release >= (1, 3, 0)


# register different TypedDict type depending on python version
if sys.version_info >= (3, 9):
    from typing import TypedDict
else:
    from typing_extensions import TypedDict  # noqa


try:
    from typing import Literal  # type: ignore
except ImportError:
    from typing_extensions import Literal  # type: ignore


def is_extension_dtype(
    pd_dtype: PandasDataType,
) -> Union[bool, Iterable[bool]]:
    """Check if a value is a pandas extension type or instance of one."""
    return isinstance(pd_dtype, PandasExtensionType) or (
        isinstance(pd_dtype, type) and issubclass(pd_dtype, PandasExtensionType)
    )


@immutable(init=True)
class DataType(dtypes.DataType):
    """Base `DataType` for boxing Pandas data types."""

    type: Any = dataclasses.field(repr=False, init=False)
    """Native pandas dtype boxed by the data type."""

    def __init__(self, dtype: Any):
        super().__init__()
        try:
            type_ = pd.api.types.pandas_dtype(dtype)
        except TypeError:
            type_ = pd.api.types.pandas_dtype(object)

        object.__setattr__(self, "type", type_)
        dtype_cls = dtype if inspect.isclass(dtype) else dtype.__class__
        warnings.warn(
            f"'{dtype_cls}' support is not guaranteed.\n"
            + "Usage Tip: Consider writing a custom "
            + "pandera.dtypes.DataType or opening an issue at "
            + "https://github.com/pandera-dev/pandera"
        )

    def __post_init__(self):
        # this method isn't called if __init__ is defined
        object.__setattr__(
            self, "type", pd.api.types.pandas_dtype(self.type)
        )  # pragma: no cover

    def coerce(self, data_container: PandasObject) -> PandasObject:
        """Pure coerce without catching exceptions."""
        coerced = data_container.astype(self.type)
        if type(data_container).__module__.startswith("modin.pandas"):
            # NOTE: this is a hack to enable catching of errors in modin
            coerced.__str__()
        return coerced

    def coerce_value(self, value: Any) -> Any:
        """Coerce an value to a particular type."""
        # by default, the pandas Engine delegates to the underlying numpy
        # datatype to coerce a value to the correct type.
        return self.type.type(value)

    def try_coerce(self, data_container: PandasObject) -> PandasObject:
        try:
            coerced = self.coerce(data_container)
            if type(data_container).__module__.startswith("modin.pandas"):
                # NOTE: this is a hack to enable catching of errors in modin
                coerced.__str__()
        except Exception as exc:  # pylint:disable=broad-except
            if isinstance(exc, errors.ParserError):
                raise
            if self.type != np.dtype("object") and self != numpy_engine.Object:
                type_alias = self.type
            else:
                type_alias = str(self)
            raise errors.ParserError(
                f"Could not coerce {type(data_container)} data_container "
                f"into type {type_alias}",
                failure_cases=utils.numpy_pandas_coerce_failure_cases(
                    data_container, self
                ),
            ) from exc

        return coerced

    def check(
        self,
        pandera_dtype: dtypes.DataType,
        data_container: Optional[PandasObject] = None,
    ) -> Union[bool, Iterable[bool]]:
        try:
            pandera_dtype = Engine.dtype(pandera_dtype)
        except TypeError:
            return False

        # attempts to compare pandas native type if possible
        # to let subclass inherit check
        # (super will compare that DataType classes are exactly the same)
        try:
            return self.type == pandera_dtype.type or super().check(pandera_dtype)
        except TypeError:
            return super().check(pandera_dtype)

    def __str__(self) -> str:
        return str(self.type)

    def __repr__(self) -> str:
        return f"DataType({self})"


class Engine(  # pylint:disable=too-few-public-methods
    metaclass=engine.Engine,
    base_pandera_dtypes=(DataType, numpy_engine.DataType),
):
    """Pandas data type engine."""

    @classmethod
    def dtype(cls, data_type: Any) -> dtypes.DataType:
        """Convert input into a pandas-compatible
        Pandera :class:`~pandera.dtypes.DataType` object."""
        try:
            return engine.Engine.dtype(cls, data_type)
        except TypeError:
            if is_extension_dtype(data_type) and isinstance(data_type, type):
                try:
                    np_or_pd_dtype = data_type()
                    # Convert to str here because some pandas dtypes allow
                    # an empty constructor for compatibility but fail on
                    # str(). e.g: PeriodDtype
                    str(np_or_pd_dtype.name)
                except (TypeError, AttributeError) as err:
                    raise TypeError(
                        f" dtype {data_type} cannot be instantiated: {err}\n"
                        "Usage Tip: Use an instance or a string "
                        "representation."
                    ) from None
            else:
                # let pandas transform any acceptable value
                # into a numpy or pandas dtype.
                np_or_pd_dtype = pd.api.types.pandas_dtype(data_type)
                if isinstance(np_or_pd_dtype, np.dtype):
                    # cast alias to platform-agnostic dtype
                    # e.g.: np.intc -> np.int32
                    common_np_dtype = np.dtype(np_or_pd_dtype.name)
                    np_or_pd_dtype = common_np_dtype.type

            return engine.Engine.dtype(cls, np_or_pd_dtype)

    @classmethod
    def numpy_dtype(cls, pandera_dtype: dtypes.DataType) -> np.dtype:
        """Convert a Pandera :class:`~pandera.dtypes.DataType
        to a :class:`numpy.dtype`."""
        pandera_dtype: dtypes.DataType = engine.Engine.dtype(cls, pandera_dtype)

        alias = str(pandera_dtype).lower()
        if alias == "boolean":
            alias = "bool"
        elif alias.startswith("string"):
            alias = "str"

        try:
            return np.dtype(alias)
        except TypeError as err:
            raise TypeError(
                f"Data type '{pandera_dtype}' cannot be cast to a numpy dtype."
            ) from err


###############################################################################
# boolean
###############################################################################


Engine.register_dtype(
    numpy_engine.Bool,
    equivalents=["bool", bool, np.bool_, dtypes.Bool, dtypes.Bool()],
)


@Engine.register_dtype(
    equivalents=["boolean", pd.BooleanDtype, pd.BooleanDtype()],
)
@immutable
class BOOL(DataType, dtypes.Bool):
    """Semantic representation of a :class:`pandas.BooleanDtype`."""

    type = pd.BooleanDtype()
    _bool_like = frozenset({True, False})

    def coerce_value(self, value: Any) -> Any:
        """Coerce an value to specified datatime type."""
        if value not in self._bool_like:
            raise TypeError(f"value {value} cannot be coerced to type {self.type}")
        return super().coerce_value(value)


###############################################################################
# number
###############################################################################


def _register_numpy_numbers(
    builtin_name: str, pandera_name: str, sizes: List[int]
) -> None:
    """Register pandera.engines.numpy_engine DataTypes
    with the pandas engine."""

    builtin_type = getattr(builtins, builtin_name, None)  # uint doesn't exist

    # default to int64 regardless of OS
    default_pd_dtype = {
        "int": np.dtype("int64"),
        "uint": np.dtype("uint64"),
    }.get(builtin_name, pd.Series([1], dtype=builtin_name).dtype)

    for bit_width in sizes:
        # e.g.: numpy.int64
        np_dtype = getattr(np, f"{builtin_name}{bit_width}")

        equivalents = set(
            (
                np_dtype,
                # e.g.: pandera.dtypes.Int64
                getattr(dtypes, f"{pandera_name}{bit_width}"),
                getattr(dtypes, f"{pandera_name}{bit_width}")(),
            )
        )

        if np_dtype == default_pd_dtype:
            equivalents |= set(
                (
                    default_pd_dtype,
                    builtin_name,
                    getattr(dtypes, pandera_name),
                    getattr(dtypes, pandera_name)(),
                )
            )
            if builtin_type:
                equivalents.add(builtin_type)

            # results from pd.api.types.infer_dtype
            if builtin_type is float:
                equivalents.add("floating")
                equivalents.add("mixed-integer-float")
            elif builtin_type is int:
                equivalents.add("integer")

        numpy_data_type = getattr(numpy_engine, f"{pandera_name}{bit_width}")
        Engine.register_dtype(numpy_data_type, equivalents=list(equivalents))


###############################################################################
# signed integer
###############################################################################

_register_numpy_numbers(
    builtin_name="int",
    pandera_name="Int",
    sizes=[64, 32, 16, 8],
)


@Engine.register_dtype(equivalents=[pd.Int64Dtype, pd.Int64Dtype()])
@immutable
class INT64(DataType, dtypes.Int):
    """Semantic representation of a :class:`pandas.Int64Dtype`."""

    type = pd.Int64Dtype()  # type: ignore[assignment]
    bit_width: int = 64


@Engine.register_dtype(equivalents=[pd.Int32Dtype, pd.Int32Dtype()])
@immutable
class INT32(INT64):
    """Semantic representation of a :class:`pandas.Int32Dtype`."""

    type = pd.Int32Dtype()  # type: ignore[assignment]
    bit_width: int = 32


@Engine.register_dtype(equivalents=[pd.Int16Dtype, pd.Int16Dtype()])
@immutable
class INT16(INT32):
    """Semantic representation of a :class:`pandas.Int16Dtype`."""

    type = pd.Int16Dtype()  # type: ignore[assignment]
    bit_width: int = 16


@Engine.register_dtype(equivalents=[pd.Int8Dtype, pd.Int8Dtype()])
@immutable
class INT8(INT16):
    """Semantic representation of a :class:`pandas.Int8Dtype`."""

    type = pd.Int8Dtype()  # type: ignore[assignment]
    bit_width: int = 8


###############################################################################
# unsigned integer
###############################################################################

_register_numpy_numbers(
    builtin_name="uint",
    pandera_name="UInt",
    sizes=[64, 32, 16, 8],
)


@Engine.register_dtype(equivalents=[pd.UInt64Dtype, pd.UInt64Dtype()])
@immutable
class UINT64(DataType, dtypes.UInt):
    """Semantic representation of a :class:`pandas.UInt64Dtype`."""

    type = pd.UInt64Dtype()
    bit_width: int = 64


@Engine.register_dtype(equivalents=[pd.UInt32Dtype, pd.UInt32Dtype()])
@immutable
class UINT32(UINT64):
    """Semantic representation of a :class:`pandas.UInt32Dtype`."""

    type = pd.UInt32Dtype()  # type: ignore[assignment]
    bit_width: int = 32


@Engine.register_dtype(equivalents=[pd.UInt16Dtype, pd.UInt16Dtype()])
@immutable
class UINT16(UINT32):
    """Semantic representation of a :class:`pandas.UInt16Dtype`."""

    type = pd.UInt16Dtype()  # type: ignore[assignment]
    bit_width: int = 16


@Engine.register_dtype(equivalents=[pd.UInt8Dtype, pd.UInt8Dtype()])
@immutable
class UINT8(UINT16):
    """Semantic representation of a :class:`pandas.UInt8Dtype`."""

    type = pd.UInt8Dtype()  # type: ignore[assignment]
    bit_width: int = 8


# ###############################################################################
# # float
# ###############################################################################

_register_numpy_numbers(
    builtin_name="float",
    pandera_name="Float",
    sizes=[128, 64, 32, 16] if FLOAT_128_AVAILABLE else [64, 32, 16],
)

if PANDAS_1_2_0_PLUS:

    @Engine.register_dtype(equivalents=[pd.Float64Dtype, pd.Float64Dtype()])
    @immutable
    class FLOAT64(DataType, dtypes.Float):
        """Semantic representation of a :class:`pandas.Float64Dtype`."""

        type = pd.Float64Dtype()
        bit_width: int = 64

    @Engine.register_dtype(equivalents=[pd.Float32Dtype, pd.Float32Dtype()])
    @immutable
    class FLOAT32(FLOAT64):
        """Semantic representation of a :class:`pandas.Float32Dtype`."""

        type = pd.Float32Dtype()  # type: ignore[assignment]
        bit_width: int = 32


# ###############################################################################
# # complex
# ###############################################################################

_register_numpy_numbers(
    builtin_name="complex",
    pandera_name="Complex",
    sizes=[256, 128, 64] if FLOAT_128_AVAILABLE else [128, 64],
)
###############################################################################
# decimal
###############################################################################


def _check_decimal(
    pandas_obj: pd.Series,
    precision: Optional[int] = None,
    scale: Optional[int] = None,
) -> pd.Series:
    series_cls = type(pandas_obj)  # support non-pandas series (modin, etc.)
    if pandas_obj.isnull().all():
        return series_cls(np.full_like(pandas_obj, True), dtype=np.bool_)

    is_decimal = pandas_obj.apply(lambda x: isinstance(x, decimal.Decimal)).astype(
        "bool"
    ) | pd.isnull(pandas_obj)
    if not is_decimal.any():
        return is_decimal

    decimals = pandas_obj[is_decimal]
    # fix for modin unamed series raises KeyError
    # https://github.com/modin-project/modin/issues/4317
    decimals.name = "decimals"

    splitted = decimals.astype("string").str.split(".", n=1, expand=True)
    if splitted.shape[1] < 2:
        splitted[1] = ""
    len_left = splitted[0].str.len().fillna(0)
    len_right = splitted[1].str.len().fillna(0)
    precisions = len_left + len_right

    scales = series_cls(
        np.full_like(decimals, np.nan), dtype=np.object_, index=decimals.index
    )
    pos_left = len_left > 0
    scales[pos_left] = len_right[pos_left]
    scales[~pos_left] = 0

    is_valid = is_decimal
    if precision is not None:
        is_valid &= precisions <= precision
    if scale is not None:
        is_valid &= scales <= scale
    return is_valid


@Engine.register_dtype(equivalents=["decimal", decimal.Decimal, dtypes.Decimal])
@immutable(init=True)
class Decimal(DataType, dtypes.Decimal):
    # pylint:disable=line-too-long
    """Semantic representation of a :class:`decimal.Decimal`.


    .. note:: :class:`decimal.Decimal` is especially useful when exporting a pandas
        DataFrame to parquet files via `pyarrow <https://arrow.apache.org/docs/python/parquet.html>`_.
        Pyarrow will automatically convert the decimal objects contained in the `object`
        series to the corresponding `parquet Decimal type <https://github.com/apache/parquet-format/blob/master/LogicalTypes.md#decimal>`_.
    """

    type = np.dtype("object")
    rounding: str = dataclasses.field(
        default_factory=lambda: decimal.getcontext().rounding
    )
    """
    The `rounding mode <https://docs.python.org/3/library/decimal.html#rounding-modes>`__
    supported by the Python :py:class:`decimal.Decimal` class.
    """

    _exp: decimal.Decimal = dataclasses.field(init=False)
    _ctx: decimal.Context = dataclasses.field(init=False)

    def __init__(  # pylint:disable=super-init-not-called
        self,
        precision: int = dtypes.DEFAULT_PYTHON_PREC,
        scale: int = 0,
        rounding: Optional[str] = None,
    ) -> None:
        dtypes.Decimal.__init__(self, precision, scale, rounding)

    def coerce_value(self, value: Any) -> decimal.Decimal:
        """Coerce a value to a particular type."""

        if pd.isna(value):
            return cast(decimal.Decimal, pd.NA)

        dec = decimal.Decimal(str(value))
        return dec.quantize(self._exp, context=self._ctx)

    def coerce(self, data_container: PandasObject) -> PandasObject:
        return data_container.apply(self.coerce_value)  # type: ignore

    def check(  # type: ignore
        self,
        pandera_dtype: DataType,
        data_container: Optional[pd.Series] = None,
    ) -> Union[bool, Iterable[bool]]:
        if type(data_container).__module__.startswith("pyspark.pandas"):
            raise NotImplementedError("Decimal is not yet supported for pyspark.")
        if not super().check(pandera_dtype, data_container):
            if data_container is None:
                return False
            else:
                return np.full_like(data_container, False, dtype=bool)
        if data_container is None:
            return True
        return _check_decimal(
            data_container, precision=self.precision, scale=self.scale
        )

    def __str__(self) -> str:
        return dtypes.Decimal.__str__(self)


# ###############################################################################
# # nominal
# ###############################################################################


@Engine.register_dtype(
    equivalents=[
        "category",
        "categorical",
        dtypes.Category,
        pd.CategoricalDtype,
    ]
)
@immutable(init=True)
class Category(DataType, dtypes.Category):
    """Semantic representation of a :class:`pandas.CategoricalDtype`."""

    type: pd.CategoricalDtype = dataclasses.field(default=None, init=False)  # type: ignore[assignment]  # noqa

    def __init__(  # pylint:disable=super-init-not-called
        self, categories: Optional[Iterable[Any]] = None, ordered: bool = False
    ) -> None:
        dtypes.Category.__init__(self, categories, ordered)
        object.__setattr__(
            self,
            "type",
            pd.CategoricalDtype(self.categories, self.ordered),  # type: ignore
        )

    def coerce(self, data_container: PandasObject) -> PandasObject:
        """Pure coerce without catching exceptions."""
        coerced = data_container.astype(self.type)
        if (coerced.isna() & data_container.notna()).any(axis=None):  # type: ignore[arg-type]
            raise TypeError(f"Data container cannot be coerced to type {self.type}")
        return coerced

    def coerce_value(self, value: Any) -> Any:
        """Coerce an value to a particular type."""
        if value not in self.categories:  # type: ignore
            raise TypeError(f"value {value} cannot be coerced to type {self.type}")
        return value

    @classmethod
    def from_parametrized_dtype(cls, cat: Union[dtypes.Category, pd.CategoricalDtype]):
        """Convert a categorical to
        a Pandera :class:`pandera.dtypes.pandas_engine.Category`."""
        return cls(categories=cat.categories, ordered=cat.ordered)  # type: ignore


if PANDAS_1_3_0_PLUS:

    @Engine.register_dtype(equivalents=["string", pd.StringDtype])
    @immutable(init=True)
    class STRING(DataType, dtypes.String):
        """Semantic representation of a :class:`pandas.StringDtype`."""

        type: pd.StringDtype = dataclasses.field(default=None, init=False)  # type: ignore[assignment]
        storage: Optional[Literal["python", "pyarrow"]] = "python"

        def __post_init__(self):
            if self.storage == "pyarrow" and not PYARROW_INSTALLED:
                raise ModuleNotFoundError(
                    "pyarrow needs to be installed when using the "
                    "string[pyarrow] pandas data type. Please "
                    "`pip install pyarrow` or "
                    "`conda install -c conda-forge pyarrow` before proceeding."
                )
            type_ = pd.StringDtype(self.storage)
            object.__setattr__(self, "type", type_)

        @classmethod
        def from_parametrized_dtype(cls, pd_dtype: pd.StringDtype):
            """Convert a :class:`pandas.StringDtype` to
            a Pandera :class:`pandera.engines.pandas_engine.STRING`."""
            return cls(pd_dtype.storage)  # type: ignore[attr-defined]

        def __str__(self) -> str:
            return repr(self.type)

else:

    @Engine.register_dtype(
        equivalents=["string", pd.StringDtype, pd.StringDtype()]  # type: ignore
    )
    @immutable
    class STRING(DataType, dtypes.String):  # type: ignore
        """Semantic representation of a :class:`pandas.StringDtype`."""

        type = pd.StringDtype()  # type: ignore


@Engine.register_dtype(
    equivalents=["str", str, dtypes.String, dtypes.String(), np.str_]
)
@immutable
class NpString(numpy_engine.String):
    """Specializes numpy_engine.String.coerce to handle pd.NA values."""

    def coerce(
        self,
        data_container: Union[PandasObject, np.ndarray],
    ) -> Union[PandasObject, np.ndarray]:
        def _to_str(obj):
            # NOTE: this is a hack to handle the following case:
            # pyspark.pandas.Index doesn't support .where method yet, use numpy
            reverter = None
            if type(obj).__module__.startswith("pyspark.pandas"):
                # pylint: disable=import-outside-toplevel
                import pyspark.pandas as ps

                if isinstance(obj, ps.Index):
                    obj = obj.to_series()
                    reverter = ps.Index
            else:
                obj = obj.astype(object)

            obj = (
                obj.astype(str)
                if obj.notna().all(axis=None)
                else obj.where(obj.isna(), obj.astype(str))
            )
            return obj if reverter is None else reverter(obj)

        return _to_str(data_container)

    def check(
        self,
        pandera_dtype: dtypes.DataType,
        data_container: Optional[PandasObject] = None,
    ) -> Union[bool, Iterable[bool]]:
        if data_container is None:
            return isinstance(pandera_dtype, (numpy_engine.Object, type(self)))

        # NOTE: this is a hack to handle the following case:
        # pyspark.pandas doesn't support types with a Series of type object
        if type(data_container).__module__.startswith("pyspark.pandas"):
            is_python_string = data_container.map(lambda x: str(type(x))).isin(  # type: ignore[operator]
                ["<class 'str'>", "<class 'numpy.str_'>"]
            )
        else:
            is_python_string = data_container.map(lambda x: isinstance(x, str))  # type: ignore[operator]
        return is_python_string | data_container.isna()


Engine.register_dtype(
    numpy_engine.Object,
    equivalents=[
        "object",
        "object_",
        "object0",
        "O",
        "bytes",
        "mixed-integer",
        "mixed",
        "bytes",
        bytes,
        object,
        np.object_,
        np.bytes_,
        np.string_,
    ],
)

# ###############################################################################
# # time
# ###############################################################################


_PandasDatetime = Union[np.datetime64, pd.DatetimeTZDtype]


@immutable(init=True)
class _BaseDateTime(DataType):
    to_datetime_kwargs: Dict[str, Any] = dataclasses.field(
        default_factory=dict, compare=False, repr=False
    )

    @staticmethod
    def _get_to_datetime_fn(obj: Any) -> Callable:
        # NOTE: this is a hack to support pyspark.pandas. This needs to be
        # thoroughly tested, right now pyspark.pandas returns NA when a
        # dtype value can't be coerced into the target dtype.
        to_datetime_fn = pd.to_datetime
        if type(obj).__module__.startswith("pyspark.pandas"):  # pragma: no cover
            # pylint: disable=import-outside-toplevel
            import pyspark.pandas as ps

            to_datetime_fn = ps.to_datetime
        if type(obj).__module__.startswith("modin.pandas"):
            # pylint: disable=import-outside-toplevel
            import modin.pandas as mpd

            to_datetime_fn = mpd.to_datetime

        return to_datetime_fn


@Engine.register_dtype(
    equivalents=[
        "time",
        "datetime",
        "datetime64",
        datetime.datetime,
        np.datetime64,
        dtypes.Timestamp,
        dtypes.Timestamp(),
        pd.Timestamp,
    ]
)
@immutable(init=True)
class DateTime(_BaseDateTime, dtypes.Timestamp):
    """Semantic representation of a potentially timezone-aware datetime.

    Uses ``np.dtype("datetime64[ns]")`` for non-timezone aware datetimes and
    :class:`pandas.DatetimeTZDtype` for timezone-aware datetimes.
    """

    type: Optional[_PandasDatetime] = dataclasses.field(default=None, init=False)
    unit: str = "ns"
    """The precision of the datetime data. Currently limited to "ns"."""

    tz: Optional[datetime.tzinfo] = None
    """The timezone."""

    to_datetime_kwargs: Dict[str, Any] = dataclasses.field(
        default_factory=dict, compare=False, repr=False
    )
    "Any additional kwargs passed to :func:`pandas.to_datetime` for coercion."

    tz_localize_kwargs: Dict[str, Any] = dataclasses.field(
        default_factory=dict, compare=False, repr=False
    )
    "Keyword arguments passed to :func:`pandas.Series.dt.tz_localize` for coercion."

    _default_tz_localize_kwargs = {
        "ambiguous": "infer",
    }

    def __post_init__(self):
        if self.tz is None:
            type_ = np.dtype("datetime64[ns]")
        else:
            type_ = pd.DatetimeTZDtype(self.unit, self.tz)
            # DatetimeTZDtype converted tz to tzinfo for us
            object.__setattr__(self, "tz", type_.tz)

        object.__setattr__(self, "type", type_)

    def _coerce(self, data_container: PandasObject, pandas_dtype: Any) -> PandasObject:
        to_datetime_fn = self._get_to_datetime_fn(data_container)
        _tz_localize_kwargs = {
            **self._default_tz_localize_kwargs,
            **self.tz_localize_kwargs,
        }

        def _to_datetime(col: PandasObject) -> PandasObject:
            col = to_datetime_fn(col, **self.to_datetime_kwargs)
            pdtype_tz = getattr(pandas_dtype, "tz", None)
            coltype_tz = getattr(col.dtype, "tz", None)
            if pdtype_tz is not None or coltype_tz is not None:
                if hasattr(col, "dt"):
                    if col.dt.tz is None:
                        # localize datetime column so that it's timezone-aware
                        col = col.dt.tz_localize(
                            pdtype_tz,
                            **_tz_localize_kwargs,
                        )
                    else:
                        col = col.dt.tz_convert(pdtype_tz)
                elif (
                    hasattr(col, "tz")
                    and col.tz != pdtype_tz
                    and hasattr(col, "tz_localize")
                ):
                    if col.tz is None:
                        # localize datetime index so that it's timezone-aware
                        col = col.tz_localize(
                            pdtype_tz,
                            **_tz_localize_kwargs,
                        )
                    else:
                        col = col.tz_convert(pdtype_tz)
            return col.astype(pandas_dtype)

        if isinstance(data_container, pd.DataFrame):
            # pd.to_datetime transforms a df input into a series.
            # We actually want to coerce every columns.
            return data_container.transform(_to_datetime)

        return _to_datetime(data_container)

    @classmethod
    def from_parametrized_dtype(cls, pd_dtype: pd.DatetimeTZDtype):
        """Convert a :class:`pandas.DatetimeTZDtype` to
        a Pandera :class:`pandera.engines.pandas_engine.DateTime`."""
        return cls(unit=pd_dtype.unit, tz=pd_dtype.tz)  # type: ignore

    def coerce(self, data_container: PandasObject) -> PandasObject:
        return self._coerce(data_container, pandas_dtype=self.type)

    def coerce_value(self, value: Any) -> Any:
        """Coerce an value to specified datatime type."""
        return self._get_to_datetime_fn(value)(value, **self.to_datetime_kwargs)

    def __str__(self) -> str:
        if self.type == np.dtype("datetime64[ns]"):
            return "datetime64[ns]"
        return str(self.type)


@Engine.register_dtype(
    equivalents=[
        "date",
        datetime.date,
        dtypes.Date,
        dtypes.Date(),
    ]
)
@immutable(init=True)
class Date(_BaseDateTime, dtypes.Date):
    """Semantic representation of a date data type."""

    type = np.dtype("object")

    to_datetime_kwargs: Dict[str, Any] = dataclasses.field(
        default_factory=dict, compare=False, repr=False
    )
    "Any additional kwargs passed to :func:`pandas.to_datetime` for coercion."

    # define __init__ to please mypy
    def __init__(  # pylint:disable=super-init-not-called
        self,
        to_datetime_kwargs: Optional[Dict[str, Any]] = None,
    ) -> None:
        object.__setattr__(self, "to_datetime_kwargs", to_datetime_kwargs or {})

    def _coerce(self, data_container: PandasObject, pandas_dtype: Any) -> PandasObject:
        to_datetime_fn = self._get_to_datetime_fn(data_container)

        def _to_datetime(col: PandasObject) -> PandasObject:
            col = to_datetime_fn(col, **self.to_datetime_kwargs)
            return col.astype(pandas_dtype).dt.date

        if isinstance(data_container, pd.DataFrame):
            # pd.to_datetime transforms a df input into a series.
            # We actually want to coerce every columns.
            return data_container.transform(_to_datetime)

        return _to_datetime(data_container)

    def coerce(self, data_container: PandasObject) -> PandasObject:
        return self._coerce(data_container, pandas_dtype="datetime64[ns]")

    def coerce_value(self, value: Any) -> Any:
        coerced = self._get_to_datetime_fn(value)(value, **self.to_datetime_kwargs)
        return coerced.date() if coerced is not None else pd.NaT

    def check(  # type: ignore
        self,
        pandera_dtype: DataType,
        data_container: Optional[pd.Series] = None,
    ) -> Union[bool, Iterable[bool]]:
        if not DataType.check(self, pandera_dtype, data_container):
            if data_container is None:
                return False
            else:
                return np.full_like(data_container, False)
        if data_container is None:
            return True

        def _check_date(value: Any) -> bool:
            return pd.isnull(value) or (
                type(value) is datetime.date  # pylint:disable=C0123
            )

        return data_container.apply(_check_date)

    def __str__(self) -> str:
        return str(dtypes.Date())


Engine.register_dtype(
    numpy_engine.Timedelta64,
    equivalents=[
        "timedelta",
        "timedelta64",
        datetime.timedelta,
        np.timedelta64,
        pd.Timedelta,
        dtypes.Timedelta,
        dtypes.Timedelta(),
    ],
)


@Engine.register_dtype
@immutable(init=True)
class Period(DataType):
    """Representation of pandas :class:`pd.Period`."""

    type: pd.PeriodDtype = dataclasses.field(default=None, init=False)  # type: ignore[assignment]  # noqa
    freq: Union[str, pd.tseries.offsets.DateOffset]

    def __post_init__(self):
        object.__setattr__(self, "type", pd.PeriodDtype(freq=self.freq))

    @classmethod
    def from_parametrized_dtype(cls, pd_dtype: pd.PeriodDtype):
        """Convert a :class:`pandas.PeriodDtype` to
        a Pandera :class:`pandera.engines.pandas_engine.Period`."""
        return cls(freq=pd_dtype.freq)  # type: ignore


# ###############################################################################
# # misc
# ###############################################################################


@Engine.register_dtype(equivalents=[pd.SparseDtype])
@immutable(init=True)
class Sparse(DataType):
    """Representation of pandas :class:`pd.SparseDtype`."""

    type: pd.SparseDtype = dataclasses.field(default=None, init=False)  # type: ignore[assignment]  # noqa
    dtype: PandasDataType = np.float_
    fill_value: Any = np.nan

    def __post_init__(self):
        object.__setattr__(
            self,
            "type",
            pd.SparseDtype(dtype=self.dtype, fill_value=self.fill_value),
        )

    @classmethod
    def from_parametrized_dtype(cls, pd_dtype: pd.SparseDtype):
        """Convert a :class:`pandas.SparseDtype` to
        a Pandera :class:`pandera.engines.pandas_engine.Sparse`."""
        return cls(
            dtype=pd_dtype.subtype, fill_value=pd_dtype.fill_value  # type: ignore
        )


@Engine.register_dtype
@immutable(init=True)
class Interval(DataType):
    """Representation of pandas :class:`pd.IntervalDtype`."""

    type: pd.IntervalDtype = dataclasses.field(default=None, init=False)  # type: ignore[assignment]  # noqa
    subtype: Union[str, np.dtype]

    def __post_init__(self):
        object.__setattr__(self, "type", pd.IntervalDtype(subtype=self.subtype))

    @classmethod
    def from_parametrized_dtype(cls, pd_dtype: pd.IntervalDtype):
        """Convert a :class:`pandas.IntervalDtype` to
        a Pandera :class:`pandera.engines.pandas_engine.Interval`."""
        return cls(subtype=pd_dtype.subtype)  # type: ignore


# ###############################################################################
# # geopandas
# ###############################################################################

try:
    import geopandas as gpd

    GEOPANDAS_INSTALLED = True
except ImportError:  # pragma: no cover
    GEOPANDAS_INSTALLED = False

if GEOPANDAS_INSTALLED:

    @Engine.register_dtype(
        equivalents=[
            "geometry",
            gpd.array.GeometryDtype,
            gpd.array.GeometryDtype(),
        ]
    )
    @dtypes.immutable
    class Geometry(DataType):
        type = gpd.array.GeometryDtype()


###############################################################################
# pydantic
###############################################################################


@Engine.register_dtype
@dtypes.immutable(init=True)
class PydanticModel(DataType):
    """A pydantic model datatype applying to rows in a dataframe."""

    type: Type[BaseModel] = dataclasses.field(default=None, init=False)  # type: ignore # noqa
    auto_coerce = True

    # pylint:disable=super-init-not-called
    def __init__(self, model: Type[BaseModel]) -> None:
        object.__setattr__(self, "type", model)

    def coerce(self, data_container: PandasObject) -> PandasObject:
        """Coerce pandas dataframe with pydantic record model."""

        # pylint: disable=import-outside-toplevel
        from pandera.backends.pandas import error_formatters

        def _coerce_row(row):
            """
            Coerce each row using pydantic model, keeping track of failure
            cases.
            """
            try:
                # pylint: disable=not-callable
                row = pd.Series(self.type(**row).dict())
                row["failure_cases"] = np.nan
            except ValidationError as exc:
                row["failure_cases"] = {
                    k: row[k] for k in (x["loc"][0] for x in exc.errors())
                }

            return row

        coerced_df = data_container.apply(_coerce_row, axis="columns")

        # raise a ParserError with failure cases where each case is a
        # dictionary containing the failed elements in the pydantic record
        if coerced_df["failure_cases"].any():
            failure_cases = coerced_df["failure_cases"][
                coerced_df["failure_cases"].notna()
            ].astype(str)
            raise errors.ParserError(
                f"Could not coerce {type(data_container)} data_container "
                f"into type {self.type}",
                failure_cases=error_formatters.reshape_failure_cases(
                    failure_cases, ignore_na=False
                ),
            )
        return coerced_df.drop(["failure_cases"], axis="columns")


###############################################################################
# Generic Python types
###############################################################################


@dtypes.immutable(init=True)
class PythonGenericType(DataType):
    """A datatype to support python generics."""

    type: Any = dataclasses.field(default=None, init=False)  # type: ignore
    generic_type: Any = dataclasses.field(default=None, init=False)
    special_type: Any = dataclasses.field(default=None, init=False)
    coercion_model: Type[BaseModel] = dataclasses.field(  # type: ignore
        default=None, init=False
    )
    _pandas_type = object

    def _check_type(self, element: Any) -> bool:
        try:
            _type = getattr(self, "generic_type") or getattr(
                self, "special_type"
            )
            typeguard.check_type(element, _type)
            return True
        except typeguard.TypeCheckError:
            return False

    def _coerce_element(self, element: Any) -> Any:
        try:
            # pylint: disable=not-callable
            coerced_element = self.coercion_model(__root__=element).__root__
        except ValidationError:
            coerced_element = pd.NA
        return coerced_element

    def check(
        self,
        pandera_dtype: dtypes.DataType,
        data_container: Optional[PandasObject] = None,
    ) -> Union[bool, Iterable[bool]]:
        """Check that data container has the expected type."""
        try:
            pandera_dtype = Engine.dtype(pandera_dtype)
        except TypeError:
            return False

        # the underlying pandas dtype must be an object
        if pandera_dtype != Engine.dtype(self._pandas_type):
            return False

        if data_container is None:
            return True
        elif self.generic_type is None and self.special_type is None:
            return data_container.map(type) == self.type  # type: ignore[operator]
        else:
            return data_container.map(self._check_type)  # type: ignore[operator]

    def coerce(self, data_container: PandasObject) -> PandasObject:
        """Coerce data container to the specified data type."""
        # pylint: disable=import-outside-toplevel
        from pandera.backends.pandas import error_formatters

        orig_isna = data_container.isna()
        coerced_data = data_container.map(self._coerce_element)  # type: ignore[operator]
        failed_selector = coerced_data.isna() & ~orig_isna
        failure_cases = coerced_data[failed_selector]

        if len(failure_cases) > 0:
            raise errors.ParserError(
                f"Could not coerce {type(data_container)} data_container "
                f"into type {self.generic_type or self.type}",
                failure_cases=error_formatters.reshape_failure_cases(
                    failure_cases, ignore_na=False
                ),
            )

        return coerced_data

    def __str__(self) -> str:
        return str(self.generic_type or self.type)


@Engine.register_dtype(equivalents=[dict, "dict"])
@dtypes.immutable(init=True)
class PythonDict(PythonGenericType):
    """A datatype to support python generics."""

    type: Type[dict] = dict

    def __init__(  # pylint:disable=super-init-not-called
        self, generic_type: Optional[Type] = None
    ) -> None:
        if generic_type is not None:
            object.__setattr__(self, "generic_type", generic_type)

            # Use pydantic to coerce data
            object.__setattr__(
                self,
                "coercion_model",
                create_model("coercion_model", __root__=(generic_type, ...)),
            )


@Engine.register_dtype(equivalents=[list, "list"])
@dtypes.immutable(init=True)
class PythonList(PythonGenericType):
    """A datatype to support python generics."""

    type: Type[list] = list

    def __init__(  # pylint:disable=super-init-not-called
        self, generic_type: Optional[Type] = None
    ) -> None:
        if generic_type is not None:
            object.__setattr__(self, "generic_type", generic_type)

            # Use pydantic to coerce data
            object.__setattr__(
                self,
                "coercion_model",
                create_model("coercion_model", __root__=(generic_type, ...)),
            )


@Engine.register_dtype(equivalents=[tuple, "tuple"])
@dtypes.immutable(init=True)
class PythonTuple(PythonGenericType):
    """A datatype to support python generics."""

    type: Type[list] = list

    def __init__(  # pylint:disable=super-init-not-called
        self, generic_type: Optional[Type] = None
    ) -> None:
        if generic_type is not None:
            object.__setattr__(self, "generic_type", generic_type)

            # Use pydantic to coerce data
            object.__setattr__(
                self,
                "coercion_model",
                create_model("coercion_model", __root__=(generic_type, ...)),
            )


@Engine.register_dtype(equivalents=[TypedDict, "TypedDict"])
@dtypes.immutable(init=True)
class PythonTypedDict(PythonGenericType):
    """A datatype to support python generics."""

    type = TypedDict  # type: ignore[assignment]

    def __init__(  # pylint:disable=super-init-not-called
        self,
        special_type: Optional[Type] = None,
    ) -> None:
        if special_type is not None:
            object.__setattr__(self, "special_type", special_type)

            # Use pydantic to coerce data
            object.__setattr__(
                self,
                "coercion_model",
                create_model(
                    "coercion_model",
                    __root__=(self.special_type or self.type, ...),  # type: ignore[has-type]
                ),
            )

    def __str__(self) -> str:
        return str(TypedDict.__name__)  # type: ignore[attr-defined]


@Engine.register_dtype(equivalents=[NamedTuple, "NamedTuple"])
@dtypes.immutable(init=True)
class PythonNamedTuple(PythonGenericType):
    """A datatype to support python generics."""

    type = NamedTuple

    def __init__(  # pylint:disable=super-init-not-called
        self,
        special_type: Optional[Type] = None,
    ) -> None:
        if special_type is not None:
            object.__setattr__(self, "special_type", special_type)

            # Use pydantic to coerce data
            object.__setattr__(
                self,
                "coercion_model",
                create_model(
                    "coercion_model",
                    __root__=(self.special_type or self.type, ...),
                ),
            )

    def __str__(self) -> str:
        return str(NamedTuple.__name__)<|MERGE_RESOLUTION|>--- conflicted
+++ resolved
@@ -13,7 +13,6 @@
 import inspect
 import sys
 import warnings
-<<<<<<< HEAD
 from typing import (
     Any,
     Callable,
@@ -26,9 +25,6 @@
     Union,
     cast,
 )
-=======
-from typing import Any, Callable, Dict, Iterable, List, Optional, Type, Union, cast
->>>>>>> f4a6b3e1
 
 import numpy as np
 import pandas as pd
@@ -76,7 +72,8 @@
 ) -> Union[bool, Iterable[bool]]:
     """Check if a value is a pandas extension type or instance of one."""
     return isinstance(pd_dtype, PandasExtensionType) or (
-        isinstance(pd_dtype, type) and issubclass(pd_dtype, PandasExtensionType)
+        isinstance(pd_dtype, type)
+        and issubclass(pd_dtype, PandasExtensionType)
     )
 
 
@@ -160,7 +157,9 @@
         # to let subclass inherit check
         # (super will compare that DataType classes are exactly the same)
         try:
-            return self.type == pandera_dtype.type or super().check(pandera_dtype)
+            return self.type == pandera_dtype.type or super().check(
+                pandera_dtype
+            )
         except TypeError:
             return super().check(pandera_dtype)
 
@@ -213,7 +212,9 @@
     def numpy_dtype(cls, pandera_dtype: dtypes.DataType) -> np.dtype:
         """Convert a Pandera :class:`~pandera.dtypes.DataType
         to a :class:`numpy.dtype`."""
-        pandera_dtype: dtypes.DataType = engine.Engine.dtype(cls, pandera_dtype)
+        pandera_dtype: dtypes.DataType = engine.Engine.dtype(
+            cls, pandera_dtype
+        )
 
         alias = str(pandera_dtype).lower()
         if alias == "boolean":
@@ -253,7 +254,9 @@
     def coerce_value(self, value: Any) -> Any:
         """Coerce an value to specified datatime type."""
         if value not in self._bool_like:
-            raise TypeError(f"value {value} cannot be coerced to type {self.type}")
+            raise TypeError(
+                f"value {value} cannot be coerced to type {self.type}"
+            )
         return super().coerce_value(value)
 
 
@@ -458,9 +461,9 @@
     if pandas_obj.isnull().all():
         return series_cls(np.full_like(pandas_obj, True), dtype=np.bool_)
 
-    is_decimal = pandas_obj.apply(lambda x: isinstance(x, decimal.Decimal)).astype(
-        "bool"
-    ) | pd.isnull(pandas_obj)
+    is_decimal = pandas_obj.apply(
+        lambda x: isinstance(x, decimal.Decimal)
+    ).astype("bool") | pd.isnull(pandas_obj)
     if not is_decimal.any():
         return is_decimal
 
@@ -491,7 +494,9 @@
     return is_valid
 
 
-@Engine.register_dtype(equivalents=["decimal", decimal.Decimal, dtypes.Decimal])
+@Engine.register_dtype(
+    equivalents=["decimal", decimal.Decimal, dtypes.Decimal]
+)
 @immutable(init=True)
 class Decimal(DataType, dtypes.Decimal):
     # pylint:disable=line-too-long
@@ -542,7 +547,9 @@
         data_container: Optional[pd.Series] = None,
     ) -> Union[bool, Iterable[bool]]:
         if type(data_container).__module__.startswith("pyspark.pandas"):
-            raise NotImplementedError("Decimal is not yet supported for pyspark.")
+            raise NotImplementedError(
+                "Decimal is not yet supported for pyspark."
+            )
         if not super().check(pandera_dtype, data_container):
             if data_container is None:
                 return False
@@ -591,17 +598,23 @@
         """Pure coerce without catching exceptions."""
         coerced = data_container.astype(self.type)
         if (coerced.isna() & data_container.notna()).any(axis=None):  # type: ignore[arg-type]
-            raise TypeError(f"Data container cannot be coerced to type {self.type}")
+            raise TypeError(
+                f"Data container cannot be coerced to type {self.type}"
+            )
         return coerced
 
     def coerce_value(self, value: Any) -> Any:
         """Coerce an value to a particular type."""
         if value not in self.categories:  # type: ignore
-            raise TypeError(f"value {value} cannot be coerced to type {self.type}")
+            raise TypeError(
+                f"value {value} cannot be coerced to type {self.type}"
+            )
         return value
 
     @classmethod
-    def from_parametrized_dtype(cls, cat: Union[dtypes.Category, pd.CategoricalDtype]):
+    def from_parametrized_dtype(
+        cls, cat: Union[dtypes.Category, pd.CategoricalDtype]
+    ):
         """Convert a categorical to
         a Pandera :class:`pandera.dtypes.pandas_engine.Category`."""
         return cls(categories=cat.categories, ordered=cat.ordered)  # type: ignore
@@ -741,7 +754,9 @@
         # thoroughly tested, right now pyspark.pandas returns NA when a
         # dtype value can't be coerced into the target dtype.
         to_datetime_fn = pd.to_datetime
-        if type(obj).__module__.startswith("pyspark.pandas"):  # pragma: no cover
+        if type(obj).__module__.startswith(
+            "pyspark.pandas"
+        ):  # pragma: no cover
             # pylint: disable=import-outside-toplevel
             import pyspark.pandas as ps
 
@@ -775,7 +790,9 @@
     :class:`pandas.DatetimeTZDtype` for timezone-aware datetimes.
     """
 
-    type: Optional[_PandasDatetime] = dataclasses.field(default=None, init=False)
+    type: Optional[_PandasDatetime] = dataclasses.field(
+        default=None, init=False
+    )
     unit: str = "ns"
     """The precision of the datetime data. Currently limited to "ns"."""
 
@@ -806,7 +823,9 @@
 
         object.__setattr__(self, "type", type_)
 
-    def _coerce(self, data_container: PandasObject, pandas_dtype: Any) -> PandasObject:
+    def _coerce(
+        self, data_container: PandasObject, pandas_dtype: Any
+    ) -> PandasObject:
         to_datetime_fn = self._get_to_datetime_fn(data_container)
         _tz_localize_kwargs = {
             **self._default_tz_localize_kwargs,
@@ -860,7 +879,9 @@
 
     def coerce_value(self, value: Any) -> Any:
         """Coerce an value to specified datatime type."""
-        return self._get_to_datetime_fn(value)(value, **self.to_datetime_kwargs)
+        return self._get_to_datetime_fn(value)(
+            value, **self.to_datetime_kwargs
+        )
 
     def __str__(self) -> str:
         if self.type == np.dtype("datetime64[ns]"):
@@ -892,9 +913,13 @@
         self,
         to_datetime_kwargs: Optional[Dict[str, Any]] = None,
     ) -> None:
-        object.__setattr__(self, "to_datetime_kwargs", to_datetime_kwargs or {})
-
-    def _coerce(self, data_container: PandasObject, pandas_dtype: Any) -> PandasObject:
+        object.__setattr__(
+            self, "to_datetime_kwargs", to_datetime_kwargs or {}
+        )
+
+    def _coerce(
+        self, data_container: PandasObject, pandas_dtype: Any
+    ) -> PandasObject:
         to_datetime_fn = self._get_to_datetime_fn(data_container)
 
         def _to_datetime(col: PandasObject) -> PandasObject:
@@ -912,7 +937,9 @@
         return self._coerce(data_container, pandas_dtype="datetime64[ns]")
 
     def coerce_value(self, value: Any) -> Any:
-        coerced = self._get_to_datetime_fn(value)(value, **self.to_datetime_kwargs)
+        coerced = self._get_to_datetime_fn(value)(
+            value, **self.to_datetime_kwargs
+        )
         return coerced.date() if coerced is not None else pd.NaT
 
     def check(  # type: ignore
@@ -1010,7 +1037,9 @@
     subtype: Union[str, np.dtype]
 
     def __post_init__(self):
-        object.__setattr__(self, "type", pd.IntervalDtype(subtype=self.subtype))
+        object.__setattr__(
+            self, "type", pd.IntervalDtype(subtype=self.subtype)
+        )
 
     @classmethod
     def from_parametrized_dtype(cls, pd_dtype: pd.IntervalDtype):
